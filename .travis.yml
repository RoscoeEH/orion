--- conflicted
+++ resolved
@@ -13,26 +13,12 @@
     - name: "Code coverage"
       rust:  nightly
       install:
-<<<<<<< HEAD
         - RUSTFLAGS="--cfg procmacro2_semver_exempt" cargo install --force cargo-tarpaulin
       script:
         - cargo tarpaulin --out Xml
         - bash <(curl -s https://codecov.io/bash)
-
     - name: "[RELEASE + DEBUG]: Tests w. sanitizers"
       rust: nightly
-=======
-        - cargo install --force cargo-audit
-        - rustup component add clippy-preview
-      script:
-        - cargo clean
-        - cargo test
-        - cargo test --release
-        - cargo test --tests --no-default-features
-        - cargo audit
-        - cargo clippy
-    - rust: nightly
->>>>>>> e15128ed
       script:
         - cargo clean
         # Debug:
@@ -76,14 +62,18 @@
         - cargo test --release --no-default-features --tests
         - cargo test --release --no-default-features --features nightly 
 
-    - name: "[RELEASE + DEBUG]: Tests + cargo-audit"
+    - name: "[RELEASE + DEBUG]: Tests + cargo-audit + clippy"
       rust: stable
       install:
         - cargo install --force cargo-audit
+        - rustup component add clippy-preview
       script:
         # cargo-audit
         - cargo clean
         - cargo audit
+
+        # clippy
+        - cargo clippy
 
         # Debug:
         - cargo test
